import torch
import torch.nn.functional as F


def roll_forecast(model, data, forcing, n_step, loss_fn):
    # torch.Size([32, 2, 1, 128, 128]) torch.Size([32, 1, 1, 128, 128])
    x, y = data  # x: B, T, C, H, W y: B, T, C, H, W
    B, T, C_data, H, W = x.shape
    _, T_y, _, _, _ = y.shape

    assert C_data == 1
    assert T_y == n_step, "y does not match n_steps: {} vs {}".format(T_y, n_step)

<<<<<<< HEAD
    M = model.num_members
=======
    M = model.model.num_members
>>>>>>> db680ff9

    assert y.ndim == 5

    previous_state = (
        x[:, -2, ...].unsqueeze(1).unsqueeze(1).expand(B, M, 1, C_data, H, W)
    )

    current_state = (
        x[:, -1, ...].unsqueeze(1).unsqueeze(1).expand(B, M, 1, C_data, H, W)
    )

    forcing = forcing.unsqueeze(1).repeat(1, M, 1, 1, 1, 1)

    assert previous_state.ndim == current_state.ndim == 6

    losses = []
    all_predictions = []
    all_tendencies = []

    for t in range(n_step):
        step_forcing = forcing[:, :, t : t + 2, ...]
        input_state = torch.cat([previous_state, current_state], dim=2)

        tendency = model(input_state, step_forcing, t)  # B, M, T, C, H, W

        # Add the predicted tendency to get the next state
        next_state = current_state + tendency

        # Store the prediction
        all_predictions.append(next_state)
        all_tendencies.append(tendency)

        # Update current state for next iteration
        previous_state = current_state
        current_state = next_state

        # Compute loss for this step
        if loss_fn is not None:
            # Calculate ground truth delta for this step
            if t == 0:
                # First step: y - last_x
                y_true = y[:, t : t + 1, ...] - x[:, -1, ...].unsqueeze(1)
            else:
                # Second, third, ... step: y - y_prev
                y_true = y[:, t : t + 1, ...] - y[:, t - 1 : t, ...]

            loss = loss_fn(tendency.squeeze(2), y_true.squeeze(1))
            losses.append(loss)

    # Stack predictions into a single tensor
    tendencies = torch.cat(all_tendencies, dim=2)
    predictions = torch.cat(all_predictions, dim=2)
    predictions = torch.clamp(predictions, 0, 1)

    # Average the losses if we have multiple steps
    if len(losses) > 0:
        losses = torch.stack(losses)
        loss = losses.mean()
    else:
        loss = None

    assert predictions.ndim == tendencies.ndim == 6
    return {"loss": loss, "step_losses": losses}, tendencies, predictions<|MERGE_RESOLUTION|>--- conflicted
+++ resolved
@@ -11,11 +11,7 @@
     assert C_data == 1
     assert T_y == n_step, "y does not match n_steps: {} vs {}".format(T_y, n_step)
 
-<<<<<<< HEAD
-    M = model.num_members
-=======
     M = model.model.num_members
->>>>>>> db680ff9
 
     assert y.ndim == 5
 
